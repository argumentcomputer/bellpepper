<<<<<<< HEAD
extern crate bit_vec;
extern crate byteorder;
extern crate crossbeam;
extern crate ff;
extern crate futures;
extern crate futures_cpupool;
extern crate num_cpus;
extern crate paired;
extern crate rand;
extern crate log;
#[macro_use]
extern crate lazy_static;

#[cfg(feature = "gpu")]
extern crate itertools;
#[cfg(feature = "gpu")]
extern crate ocl;

mod gpu;
=======
//! `bellman` is a crate for building zk-SNARK circuits. It provides circuit
//! traits and and primitive structures, as well as basic gadget implementations
//! such as booleans and number abstractions.
//!
//! # Example circuit
//!
//! Say we want to write a circuit that proves we know the preimage to some hash
//! computed using SHA-256d (calling SHA-256 twice). The preimage must have a
//! fixed length known in advance (because the circuit parameters will depend on
//! it), but can otherwise have any value. We take the following strategy:
//!
//! - Witness each bit of the preimage.
//! - Compute `hash = SHA-256d(preimage)` inside the circuit.
//! - Expose `hash` as a public input using multiscalar packing.
//!
//! ```
//! use bellman::{
//!     gadgets::{
//!         boolean::{AllocatedBit, Boolean},
//!         multipack,
//!         sha256::sha256,
//!     },
//!     groth16, Circuit, ConstraintSystem, SynthesisError,
//! };
//! use pairing::{bls12_381::Bls12, Engine};
//! use rand::rngs::OsRng;
//! use sha2::{Digest, Sha256};
//!
//! /// Our own SHA-256d gadget. Input and output are in little-endian bit order.
//! fn sha256d<E: Engine, CS: ConstraintSystem<E>>(
//!     mut cs: CS,
//!     data: &[Boolean],
//! ) -> Result<Vec<Boolean>, SynthesisError> {
//!     // Flip endianness of each input byte
//!     let input: Vec<_> = data
//!         .chunks(8)
//!         .map(|c| c.iter().rev())
//!         .flatten()
//!         .cloned()
//!         .collect();
//!
//!     let mid = sha256(cs.namespace(|| "SHA-256(input)"), &input)?;
//!     let res = sha256(cs.namespace(|| "SHA-256(mid)"), &mid)?;
//!
//!     // Flip endianness of each output byte
//!     Ok(res
//!         .chunks(8)
//!         .map(|c| c.iter().rev())
//!         .flatten()
//!         .cloned()
//!         .collect())
//! }
//!
//! struct MyCircuit {
//!     /// The input to SHA-256d we are proving that we know. Set to `None` when we
//!     /// are verifying a proof (and do not have the witness data).
//!     preimage: Option<[u8; 80]>,
//! }
//!
//! impl<E: Engine> Circuit<E> for MyCircuit {
//!     fn synthesize<CS: ConstraintSystem<E>>(self, cs: &mut CS) -> Result<(), SynthesisError> {
//!         // Compute the values for the bits of the preimage. If we are verifying a proof,
//!         // we still need to create the same constraints, so we return an equivalent-size
//!         // Vec of None (indicating that the value of each bit is unknown).
//!         let bit_values = if let Some(preimage) = self.preimage {
//!             preimage
//!                 .into_iter()
//!                 .map(|byte| (0..8).map(move |i| (byte >> i) & 1u8 == 1u8))
//!                 .flatten()
//!                 .map(|b| Some(b))
//!                 .collect()
//!         } else {
//!             vec![None; 80 * 8]
//!         };
//!         assert_eq!(bit_values.len(), 80 * 8);
//!
//!         // Witness the bits of the preimage.
//!         let preimage_bits = bit_values
//!             .into_iter()
//!             .enumerate()
//!             // Allocate each bit.
//!             .map(|(i, b)| {
//!                 AllocatedBit::alloc(cs.namespace(|| format!("preimage bit {}", i)), b)
//!             })
//!             // Convert the AllocatedBits into Booleans (required for the sha256 gadget).
//!             .map(|b| b.map(Boolean::from))
//!             .collect::<Result<Vec<_>, _>>()?;
//!
//!         // Compute hash = SHA-256d(preimage).
//!         let hash = sha256d(cs.namespace(|| "SHA-256d(preimage)"), &preimage_bits)?;
//!
//!         // Expose the vector of 32 boolean variables as compact public inputs.
//!         multipack::pack_into_inputs(cs.namespace(|| "pack hash"), &hash)
//!     }
//! }
//!
//! // Create parameters for our circuit. In a production deployment these would
//! // be generated securely using a multiparty computation.
//! let params = {
//!     let c = MyCircuit { preimage: None };
//!     groth16::generate_random_parameters::<Bls12, _, _>(c, &mut OsRng).unwrap()
//! };
//!
//! // Prepare the verification key (for proof verification).
//! let pvk = groth16::prepare_verifying_key(&params.vk);
//!
//! // Pick a preimage and compute its hash.
//! let preimage = [42; 80];
//! let hash = Sha256::digest(&Sha256::digest(&preimage));
//!
//! // Create an instance of our circuit (with the preimage as a witness).
//! let c = MyCircuit {
//!     preimage: Some(preimage),
//! };
//!
//! // Create a Groth16 proof with our parameters.
//! let proof = groth16::create_random_proof(c, &params, &mut OsRng).unwrap();
//!
//! // Pack the hash as inputs for proof verification.
//! let hash_bits = multipack::bytes_to_bits_le(&hash);
//! let inputs = multipack::compute_multipacking::<Bls12>(&hash_bits);
//!
//! // Check the proof!
//! assert!(groth16::verify_proof(&pvk, &proof, &inputs).unwrap());
//! ```
//!
//! # Roadmap
//!
//! `bellman` is being refactored into a generic proving library. Currently it
//! is pairing-specific, and different types of proving systems need to be
//! implemented as sub-modules. After the refactor, `bellman` will be generic
//! using the [`ff`] and [`group`] crates, while specific proving systems will
//! be separate crates that pull in the dependencies they require.

// Catch documentation errors caused by code changes.
#![deny(intra_doc_link_resolution_failure)]

#[cfg(feature = "multicore")]
extern crate crossbeam;

#[cfg(feature = "multicore")]
extern crate num_cpus;

#[cfg(test)]
#[macro_use]
extern crate hex_literal;

#[cfg(test)]
extern crate rand;

>>>>>>> 346d5405
pub mod domain;
pub mod gadgets;
#[cfg(feature = "groth16")]
pub mod groth16;
pub mod multicore;
<<<<<<< HEAD
pub mod multiexp;

use ff::Field;
use paired::Engine;
=======
mod multiexp;

use ff::{Field, ScalarEngine};
>>>>>>> 346d5405

use std::error::Error;
use std::fmt;
use std::io;
use std::marker::PhantomData;
use std::ops::{Add, Sub};

/// Computations are expressed in terms of arithmetic circuits, in particular
/// rank-1 quadratic constraint systems. The `Circuit` trait represents a
/// circuit that can be synthesized. The `synthesize` method is called during
/// CRS generation and during proving.
pub trait Circuit<E: ScalarEngine> {
    /// Synthesize the circuit into a rank-1 quadratic constraint system
    fn synthesize<CS: ConstraintSystem<E>>(self, cs: &mut CS) -> Result<(), SynthesisError>;
}

/// Represents a variable in our constraint system.
#[derive(Copy, Clone, Debug)]
pub struct Variable(Index);

impl Variable {
    /// This constructs a variable with an arbitrary index.
    /// Circuit implementations are not recommended to use this.
    pub fn new_unchecked(idx: Index) -> Variable {
        Variable(idx)
    }

    /// This returns the index underlying the variable.
    /// Circuit implementations are not recommended to use this.
    pub fn get_unchecked(&self) -> Index {
        self.0
    }
}

/// Represents the index of either an input variable or
/// auxiliary variable.
#[derive(Copy, Clone, PartialEq, Debug)]
pub enum Index {
    Input(usize),
    Aux(usize),
}

/// This represents a linear combination of some variables, with coefficients
/// in the scalar field of a pairing-friendly elliptic curve group.
#[derive(Clone)]
pub struct LinearCombination<E: ScalarEngine>(Vec<(Variable, E::Fr)>);

impl<E: ScalarEngine> AsRef<[(Variable, E::Fr)]> for LinearCombination<E> {
    fn as_ref(&self) -> &[(Variable, E::Fr)] {
        &self.0
    }
}

impl<E: ScalarEngine> LinearCombination<E> {
    pub fn zero() -> LinearCombination<E> {
        LinearCombination(vec![])
    }
}

impl<E: ScalarEngine> Add<(E::Fr, Variable)> for LinearCombination<E> {
    type Output = LinearCombination<E>;

    fn add(mut self, (coeff, var): (E::Fr, Variable)) -> LinearCombination<E> {
        self.0.push((var, coeff));

        self
    }
}

impl<E: ScalarEngine> Sub<(E::Fr, Variable)> for LinearCombination<E> {
    type Output = LinearCombination<E>;

    #[allow(clippy::suspicious_arithmetic_impl)]
    fn sub(self, (mut coeff, var): (E::Fr, Variable)) -> LinearCombination<E> {
        coeff.negate();

        self + (coeff, var)
    }
}

impl<E: ScalarEngine> Add<Variable> for LinearCombination<E> {
    type Output = LinearCombination<E>;

    fn add(self, other: Variable) -> LinearCombination<E> {
        self + (E::Fr::one(), other)
    }
}

impl<E: ScalarEngine> Sub<Variable> for LinearCombination<E> {
    type Output = LinearCombination<E>;

    fn sub(self, other: Variable) -> LinearCombination<E> {
        self - (E::Fr::one(), other)
    }
}

impl<'a, E: ScalarEngine> Add<&'a LinearCombination<E>> for LinearCombination<E> {
    type Output = LinearCombination<E>;

    fn add(mut self, other: &'a LinearCombination<E>) -> LinearCombination<E> {
        for s in &other.0 {
            self = self + (s.1, s.0);
        }

        self
    }
}

impl<'a, E: ScalarEngine> Sub<&'a LinearCombination<E>> for LinearCombination<E> {
    type Output = LinearCombination<E>;

    fn sub(mut self, other: &'a LinearCombination<E>) -> LinearCombination<E> {
        for s in &other.0 {
            self = self - (s.1, s.0);
        }

        self
    }
}

impl<'a, E: ScalarEngine> Add<(E::Fr, &'a LinearCombination<E>)> for LinearCombination<E> {
    type Output = LinearCombination<E>;

    fn add(mut self, (coeff, other): (E::Fr, &'a LinearCombination<E>)) -> LinearCombination<E> {
        for s in &other.0 {
            let mut tmp = s.1;
            tmp.mul_assign(&coeff);
            self = self + (tmp, s.0);
        }

        self
    }
}

impl<'a, E: ScalarEngine> Sub<(E::Fr, &'a LinearCombination<E>)> for LinearCombination<E> {
    type Output = LinearCombination<E>;

    fn sub(mut self, (coeff, other): (E::Fr, &'a LinearCombination<E>)) -> LinearCombination<E> {
        for s in &other.0 {
            let mut tmp = s.1;
            tmp.mul_assign(&coeff);
            self = self - (tmp, s.0);
        }

        self
    }
}

/// This is an error that could occur during circuit synthesis contexts,
/// such as CRS generation, proving or verification.
#[derive(Debug)]
pub enum SynthesisError {
    /// During synthesis, we lacked knowledge of a variable assignment.
    AssignmentMissing,
    /// During synthesis, we divided by zero.
    DivisionByZero,
    /// During synthesis, we constructed an unsatisfiable constraint system.
    Unsatisfiable,
    /// During synthesis, our polynomials ended up being too high of degree
    PolynomialDegreeTooLarge,
    /// During proof generation, we encountered an identity in the CRS
    UnexpectedIdentity,
    /// During proof generation, we encountered an I/O error with the CRS
    IoError(io::Error),
    /// During verification, our verifying key was malformed.
    MalformedVerifyingKey,
<<<<<<< HEAD
    /// During CRS generation, we observed an unconstrained auxillary variable
=======
    /// During CRS generation, we observed an unconstrained auxiliary variable
>>>>>>> 346d5405
    UnconstrainedVariable,
}

impl From<io::Error> for SynthesisError {
    fn from(e: io::Error) -> SynthesisError {
        SynthesisError::IoError(e)
    }
}

impl Error for SynthesisError {
    fn description(&self) -> &str {
        match *self {
            SynthesisError::AssignmentMissing => {
                "an assignment for a variable could not be computed"
            }
            SynthesisError::DivisionByZero => "division by zero",
            SynthesisError::Unsatisfiable => "unsatisfiable constraint system",
            SynthesisError::PolynomialDegreeTooLarge => "polynomial degree is too large",
            SynthesisError::UnexpectedIdentity => "encountered an identity element in the CRS",
            SynthesisError::IoError(_) => "encountered an I/O error",
            SynthesisError::MalformedVerifyingKey => "malformed verifying key",
<<<<<<< HEAD
            SynthesisError::UnconstrainedVariable => "auxillary variable was unconstrained",
=======
            SynthesisError::UnconstrainedVariable => "auxiliary variable was unconstrained",
>>>>>>> 346d5405
        }
    }
}

impl fmt::Display for SynthesisError {
    fn fmt(&self, f: &mut fmt::Formatter<'_>) -> Result<(), fmt::Error> {
        if let SynthesisError::IoError(ref e) = *self {
            write!(f, "I/O error: ")?;
            e.fmt(f)
        } else {
            write!(f, "{}", self.description())
        }
    }
}

/// Represents a constraint system which can have new variables
/// allocated and constrains between them formed.
pub trait ConstraintSystem<E: ScalarEngine>: Sized {
    /// Represents the type of the "root" of this constraint system
    /// so that nested namespaces can minimize indirection.
    type Root: ConstraintSystem<E>;

    /// Return the "one" input variable
    fn one() -> Variable {
        Variable::new_unchecked(Index::Input(0))
    }

    /// Allocate a private variable in the constraint system. The provided function is used to
    /// determine the assignment of the variable. The given `annotation` function is invoked
    /// in testing contexts in order to derive a unique name for this variable in the current
    /// namespace.
    fn alloc<F, A, AR>(&mut self, annotation: A, f: F) -> Result<Variable, SynthesisError>
    where
        F: FnOnce() -> Result<E::Fr, SynthesisError>,
        A: FnOnce() -> AR,
        AR: Into<String>;

    /// Allocate a public variable in the constraint system. The provided function is used to
    /// determine the assignment of the variable.
    fn alloc_input<F, A, AR>(&mut self, annotation: A, f: F) -> Result<Variable, SynthesisError>
    where
        F: FnOnce() -> Result<E::Fr, SynthesisError>,
        A: FnOnce() -> AR,
        AR: Into<String>;

    /// Enforce that `A` * `B` = `C`. The `annotation` function is invoked in testing contexts
    /// in order to derive a unique name for the constraint in the current namespace.
    fn enforce<A, AR, LA, LB, LC>(&mut self, annotation: A, a: LA, b: LB, c: LC)
    where
        A: FnOnce() -> AR,
        AR: Into<String>,
        LA: FnOnce(LinearCombination<E>) -> LinearCombination<E>,
        LB: FnOnce(LinearCombination<E>) -> LinearCombination<E>,
        LC: FnOnce(LinearCombination<E>) -> LinearCombination<E>;

    /// Create a new (sub)namespace and enter into it. Not intended
    /// for downstream use; use `namespace` instead.
    fn push_namespace<NR, N>(&mut self, name_fn: N)
    where
        NR: Into<String>,
        N: FnOnce() -> NR;

    /// Exit out of the existing namespace. Not intended for
    /// downstream use; use `namespace` instead.
    fn pop_namespace(&mut self);

    /// Gets the "root" constraint system, bypassing the namespacing.
    /// Not intended for downstream use; use `namespace` instead.
    fn get_root(&mut self) -> &mut Self::Root;

    /// Begin a namespace for this constraint system.
<<<<<<< HEAD
    fn namespace<'a, NR, N>(&'a mut self, name_fn: N) -> Namespace<'a, E, Self::Root>
=======
    fn namespace<NR, N>(&mut self, name_fn: N) -> Namespace<'_, E, Self::Root>
>>>>>>> 346d5405
    where
        NR: Into<String>,
        N: FnOnce() -> NR,
    {
        self.get_root().push_namespace(name_fn);

        Namespace(self.get_root(), PhantomData)
    }
}

/// This is a "namespaced" constraint system which borrows a constraint system (pushing
/// a namespace context) and, when dropped, pops out of the namespace context.
pub struct Namespace<'a, E: ScalarEngine, CS: ConstraintSystem<E>>(&'a mut CS, PhantomData<E>);

impl<'cs, E: ScalarEngine, CS: ConstraintSystem<E>> ConstraintSystem<E> for Namespace<'cs, E, CS> {
    type Root = CS::Root;

    fn one() -> Variable {
        CS::one()
    }

    fn alloc<F, A, AR>(&mut self, annotation: A, f: F) -> Result<Variable, SynthesisError>
    where
        F: FnOnce() -> Result<E::Fr, SynthesisError>,
        A: FnOnce() -> AR,
        AR: Into<String>,
    {
        self.0.alloc(annotation, f)
    }

    fn alloc_input<F, A, AR>(&mut self, annotation: A, f: F) -> Result<Variable, SynthesisError>
    where
        F: FnOnce() -> Result<E::Fr, SynthesisError>,
        A: FnOnce() -> AR,
        AR: Into<String>,
    {
        self.0.alloc_input(annotation, f)
    }

    fn enforce<A, AR, LA, LB, LC>(&mut self, annotation: A, a: LA, b: LB, c: LC)
    where
        A: FnOnce() -> AR,
        AR: Into<String>,
        LA: FnOnce(LinearCombination<E>) -> LinearCombination<E>,
        LB: FnOnce(LinearCombination<E>) -> LinearCombination<E>,
        LC: FnOnce(LinearCombination<E>) -> LinearCombination<E>,
    {
        self.0.enforce(annotation, a, b, c)
    }

    // Downstream users who use `namespace` will never interact with these
    // functions and they will never be invoked because the namespace is
    // never a root constraint system.

    fn push_namespace<NR, N>(&mut self, _: N)
    where
        NR: Into<String>,
        N: FnOnce() -> NR,
    {
        panic!("only the root's push_namespace should be called");
    }

    fn pop_namespace(&mut self) {
        panic!("only the root's pop_namespace should be called");
    }

    fn get_root(&mut self) -> &mut Self::Root {
        self.0.get_root()
    }
}

impl<'a, E: ScalarEngine, CS: ConstraintSystem<E>> Drop for Namespace<'a, E, CS> {
    fn drop(&mut self) {
        self.get_root().pop_namespace()
    }
}

/// Convenience implementation of ConstraintSystem<E> for mutable references to
/// constraint systems.
impl<'cs, E: ScalarEngine, CS: ConstraintSystem<E>> ConstraintSystem<E> for &'cs mut CS {
    type Root = CS::Root;

    fn one() -> Variable {
        CS::one()
    }

    fn alloc<F, A, AR>(&mut self, annotation: A, f: F) -> Result<Variable, SynthesisError>
    where
        F: FnOnce() -> Result<E::Fr, SynthesisError>,
        A: FnOnce() -> AR,
        AR: Into<String>,
    {
        (**self).alloc(annotation, f)
    }

    fn alloc_input<F, A, AR>(&mut self, annotation: A, f: F) -> Result<Variable, SynthesisError>
    where
        F: FnOnce() -> Result<E::Fr, SynthesisError>,
        A: FnOnce() -> AR,
        AR: Into<String>,
    {
        (**self).alloc_input(annotation, f)
    }

    fn enforce<A, AR, LA, LB, LC>(&mut self, annotation: A, a: LA, b: LB, c: LC)
    where
        A: FnOnce() -> AR,
        AR: Into<String>,
        LA: FnOnce(LinearCombination<E>) -> LinearCombination<E>,
        LB: FnOnce(LinearCombination<E>) -> LinearCombination<E>,
        LC: FnOnce(LinearCombination<E>) -> LinearCombination<E>,
    {
        (**self).enforce(annotation, a, b, c)
    }

    fn push_namespace<NR, N>(&mut self, name_fn: N)
    where
        NR: Into<String>,
        N: FnOnce() -> NR,
    {
        (**self).push_namespace(name_fn)
    }

    fn pop_namespace(&mut self) {
        (**self).pop_namespace()
    }

    fn get_root(&mut self) -> &mut Self::Root {
        (**self).get_root()
    }
}<|MERGE_RESOLUTION|>--- conflicted
+++ resolved
@@ -1,25 +1,4 @@
-<<<<<<< HEAD
-extern crate bit_vec;
-extern crate byteorder;
-extern crate crossbeam;
-extern crate ff;
-extern crate futures;
-extern crate futures_cpupool;
-extern crate num_cpus;
-extern crate paired;
-extern crate rand;
-extern crate log;
-#[macro_use]
-extern crate lazy_static;
-
-#[cfg(feature = "gpu")]
-extern crate itertools;
-#[cfg(feature = "gpu")]
-extern crate ocl;
-
-mod gpu;
-=======
-//! `bellman` is a crate for building zk-SNARK circuits. It provides circuit
+//! `bellperson` is a crate for building zk-SNARK circuits. It provides circuit
 //! traits and and primitive structures, as well as basic gadget implementations
 //! such as booleans and number abstractions.
 //!
@@ -35,7 +14,7 @@
 //! - Expose `hash` as a public input using multiscalar packing.
 //!
 //! ```
-//! use bellman::{
+//! use bellperson::{
 //!     gadgets::{
 //!         boolean::{AllocatedBit, Boolean},
 //!         multipack,
@@ -43,7 +22,7 @@
 //!     },
 //!     groth16, Circuit, ConstraintSystem, SynthesisError,
 //! };
-//! use pairing::{bls12_381::Bls12, Engine};
+//! use paired::{bls12_381::Bls12, Engine};
 //! use rand::rngs::OsRng;
 //! use sha2::{Digest, Sha256};
 //!
@@ -147,44 +126,28 @@
 //!
 //! # Roadmap
 //!
-//! `bellman` is being refactored into a generic proving library. Currently it
+//! `bellperson` is being refactored into a generic proving library. Currently it
 //! is pairing-specific, and different types of proving systems need to be
-//! implemented as sub-modules. After the refactor, `bellman` will be generic
+//! implemented as sub-modules. After the refactor, `bellperson` will be generic
 //! using the [`ff`] and [`group`] crates, while specific proving systems will
 //! be separate crates that pull in the dependencies they require.
 
 // Catch documentation errors caused by code changes.
 #![deny(intra_doc_link_resolution_failure)]
-
-#[cfg(feature = "multicore")]
-extern crate crossbeam;
-
-#[cfg(feature = "multicore")]
-extern crate num_cpus;
 
 #[cfg(test)]
 #[macro_use]
 extern crate hex_literal;
 
-#[cfg(test)]
-extern crate rand;
-
->>>>>>> 346d5405
 pub mod domain;
 pub mod gadgets;
+mod gpu;
 #[cfg(feature = "groth16")]
 pub mod groth16;
 pub mod multicore;
-<<<<<<< HEAD
 pub mod multiexp;
 
-use ff::Field;
-use paired::Engine;
-=======
-mod multiexp;
-
 use ff::{Field, ScalarEngine};
->>>>>>> 346d5405
 
 use std::error::Error;
 use std::fmt;
@@ -351,11 +314,7 @@
     IoError(io::Error),
     /// During verification, our verifying key was malformed.
     MalformedVerifyingKey,
-<<<<<<< HEAD
-    /// During CRS generation, we observed an unconstrained auxillary variable
-=======
     /// During CRS generation, we observed an unconstrained auxiliary variable
->>>>>>> 346d5405
     UnconstrainedVariable,
 }
 
@@ -377,11 +336,7 @@
             SynthesisError::UnexpectedIdentity => "encountered an identity element in the CRS",
             SynthesisError::IoError(_) => "encountered an I/O error",
             SynthesisError::MalformedVerifyingKey => "malformed verifying key",
-<<<<<<< HEAD
-            SynthesisError::UnconstrainedVariable => "auxillary variable was unconstrained",
-=======
             SynthesisError::UnconstrainedVariable => "auxiliary variable was unconstrained",
->>>>>>> 346d5405
         }
     }
 }
@@ -453,11 +408,7 @@
     fn get_root(&mut self) -> &mut Self::Root;
 
     /// Begin a namespace for this constraint system.
-<<<<<<< HEAD
-    fn namespace<'a, NR, N>(&'a mut self, name_fn: N) -> Namespace<'a, E, Self::Root>
-=======
     fn namespace<NR, N>(&mut self, name_fn: N) -> Namespace<'_, E, Self::Root>
->>>>>>> 346d5405
     where
         NR: Into<String>,
         N: FnOnce() -> NR,
